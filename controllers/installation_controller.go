--- conflicted
+++ resolved
@@ -601,20 +601,8 @@
 // ReconcileRegistry reconciles registry components, ensuring that the necessary secrets are
 // created as well as rebalancing stateful pods when nodes are removed from the cluster.
 func (r *InstallationReconciler) ReconcileRegistry(ctx context.Context, in *v1beta1.Installation) error {
-<<<<<<< HEAD
-	log := ctrl.LoggerFrom(ctx)
-
-	if in == nil || !in.Spec.HighAvailability || !in.Spec.AirGap {
+	if in == nil || !in.Spec.AirGap || !in.Spec.HighAvailability {
 		// do not create registry secrets or rebalance stateful pods if the installation is not HA or not airgapped
-		return nil
-	}
-
-	metadata, err := release.MetadataFor(ctx, in, r.Client)
-	if err != nil {
-		in.Status.SetState(v1beta1.InstallationStateHelmChartUpdateFailure, err.Error(), nil)
-=======
-	if in == nil || !in.Spec.AirGap || !in.Spec.HighAvailability {
->>>>>>> aa1934f7
 		return nil
 	}
 
@@ -629,7 +617,7 @@
 		return fmt.Errorf("failed to ensure registry secrets: %w", err)
 	}
 
-	err = registry.MigrateRegistryData(ctx, in, metadata, r.Client)
+	err = registry.MigrateRegistryData(ctx, in, r.Client)
 	if err != nil {
 		if err := r.Status().Update(ctx, in); err != nil {
 			log.Error(err, "Failed to update installation status")
